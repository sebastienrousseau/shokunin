--- conflicted
+++ resolved
@@ -46,34 +46,20 @@
 path = "benches/bench.rs"
 
 [dependencies]
-<<<<<<< HEAD
 clap = "4.5.1"
-=======
-clap = "4.4.18"
->>>>>>> 2ba9bf71
 comrak = "0.21.0"
 dtt = "0.0.5"
 log = {version="0.4.20", features = ["std"] }
 minify-html = "0.15.0"
-<<<<<<< HEAD
-=======
 openssl = { version = "0.10.63", features = ["vendored"] }
->>>>>>> 2ba9bf71
 quick-xml = "0.31.0"
 regex = "1.10.3"
 reqwest = { version = "0.11.24", features = ["blocking", "json"] }
 rlg = "0.0.2"
 serde = { version = "1.0.196", features = ["derive"] }
-<<<<<<< HEAD
 serde_json = "1.0.113"
 tempfile = "3.10.0"
 toml = "0.8.10"
-=======
-serde_json = "1.0.111"
-serde_yaml = "0.9.30"
-tempfile = "3.9.0"
-toml = "0.8.8"
->>>>>>> 2ba9bf71
 yaml-rust = "0.4.5"
 vrd = "0.0.5"
 
